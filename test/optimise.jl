using Flux.Optimise
using Flux.Optimise: runall
using Flux: Params, gradient
using Test

@testset "Optimise" begin
  w = randn(10, 10)
  @testset for opt in [ADAMW(), ADAGrad(0.1), AdaMax(), ADADelta(0.9), AMSGrad(),
                       NADAM(), RADAM(), Descent(0.1), ADAM(), Nesterov(), RMSProp(),
                       Momentum()]
    w′ = randn(10, 10)
    loss(x) = Flux.mse(w*x, w′*x)
    for t = 1: 10^5
      θ = Params([w′])
      x = rand(10)
      θ̄ = gradient(() -> loss(x), θ)
      Optimise.update!(opt, θ, θ̄)
    end
    @test loss(rand(10, 10)) < 0.01
  end
end

@testset "Optimiser" begin
  w = randn(10, 10)
  @testset for Opt in [InvDecay, WeightDecay, ExpDecay]
    w′ = randn(10, 10)
    loss(x) = Flux.mse(w*x, w′*x)
    opt = Optimiser(Opt(), ADAM(0.001))
    for t = 1:10^5
      θ = Params([w′])
      x = rand(10)
      θ̄ = gradient(() -> loss(x), θ)
      Optimise.update!(opt, θ, θ̄)
    end
    @test loss(rand(10, 10)) < 0.01
  end
end

@testset "Training Loop" begin
  i = 0
  l = 1

  Flux.train!(() -> (sleep(0.1); i += 1; l),
              (),
              Iterators.repeated((), 100),
              Descent(),
              cb = Flux.throttle(() -> (i > 3 && Flux.stop()), 1))

  @test 3 < i < 50

  # Test multiple callbacks
  x = 0
  fs = [() -> (), () -> x = 1]
  cbs = runall(fs)
  cbs()
  @test x == 1
end

@testset "ExpDecay" begin

  @testset "Sanity Check" begin
    o = ExpDecay(0.2, 0.5, 1, 1e-3)
    p = [0.0]
    steps = 1:8
    eta_expected = @. max(o.eta * 0.5 ^ steps, o.clip)
    eta_actual = [Optimise.apply!(o, p, [1.0])[1] for _ in steps]
    @test eta_actual == eta_expected
  end

  w = randn(10, 10)
  o = ExpDecay(0.1, 0.1, 1000, 1e-4)
  w1 = randn(10,10)
  loss(x) = Flux.mse(w*x, w1*x)
  flag = 1
  decay_steps = []
  for t = 1:10^5
    prev_eta = o.eta
    θ = Params([w1])
    x = rand(10)
    θ̄ = gradient(() -> loss(x), θ)
    prev_grad = collect(θ̄[w1])
    delta = Optimise.apply!(o, w1, θ̄[w1])
    w1 .-= delta
    new_eta = o.eta
    if new_eta != prev_eta
      push!(decay_steps, t)
    end
    array = fill(o.eta, size(prev_grad))
    if array .* prev_grad != delta
      flag = 0
    end
<<<<<<< HEAD
    @test decay_steps == ground_truth
    @test o.eta == o.clip
end

@testset "Clipping" begin
    w = randn(10, 10)
    loss(x) = sum(w * x)
    θ = Params([w])
    x = 1000 * randn(10)
    w̄ = gradient(() -> loss(x), θ)[w]
    w̄_value = Optimise.apply!(ClipValue(1.0), w, copy(w̄))
    @test all(w̄_value .<= 1)
    w̄_norm = Optimise.apply!(ClipNorm(1.0), w, copy(w̄))
    @test norm(w̄_norm) <= 1
=======
  end
  @test flag == 1
  # Test to check if decay happens at decay steps. Eta reaches clip value (1e-4) after 4000 steps (decay by 0.1 every 1000 steps starting at 0.1).
  ground_truth = []
  for i in 1:4
    push!(ground_truth, 1000*i)  # Expected decay steps for this example.
  end
  @test decay_steps == ground_truth
  @test o.eta == o.clip
>>>>>>> 9a24ee0b
end<|MERGE_RESOLUTION|>--- conflicted
+++ resolved
@@ -89,9 +89,15 @@
     if array .* prev_grad != delta
       flag = 0
     end
-<<<<<<< HEAD
-    @test decay_steps == ground_truth
-    @test o.eta == o.clip
+  end
+  @test flag == 1
+  # Test to check if decay happens at decay steps. Eta reaches clip value (1e-4) after 4000 steps (decay by 0.1 every 1000 steps starting at 0.1).
+  ground_truth = []
+  for i in 1:4
+    push!(ground_truth, 1000*i)  # Expected decay steps for this example.
+  end
+  @test decay_steps == ground_truth
+  @test o.eta == o.clip
 end
 
 @testset "Clipping" begin
@@ -104,15 +110,4 @@
     @test all(w̄_value .<= 1)
     w̄_norm = Optimise.apply!(ClipNorm(1.0), w, copy(w̄))
     @test norm(w̄_norm) <= 1
-=======
-  end
-  @test flag == 1
-  # Test to check if decay happens at decay steps. Eta reaches clip value (1e-4) after 4000 steps (decay by 0.1 every 1000 steps starting at 0.1).
-  ground_truth = []
-  for i in 1:4
-    push!(ground_truth, 1000*i)  # Expected decay steps for this example.
-  end
-  @test decay_steps == ground_truth
-  @test o.eta == o.clip
->>>>>>> 9a24ee0b
 end