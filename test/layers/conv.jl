using Flux, Test
using Flux: maxpool, meanpool
using Flux: gradient

@testset "Pooling" begin
  x = randn(Float32, 10, 10, 3, 2)
  y = randn(Float32, 20, 20, 3, 2)
  ampx = AdaptiveMaxPool((5,5))
  @test ampx(x) == maxpool(x, PoolDims(x, 2))
  ampx = AdaptiveMeanPool((5,5))
  @test ampx(x) == meanpool(x, PoolDims(x, 2))
  ampy = AdaptiveMaxPool((10, 5))
  @test ampy(y) == maxpool(y, PoolDims(y, (2, 4)))
  ampy = AdaptiveMeanPool((10, 5))
  @test ampy(y) == meanpool(y, PoolDims(y, (2, 4)))
  gmp = GlobalMaxPool()
  @test size(gmp(x)) == (1, 1, 3, 2)
  gmp = GlobalMeanPool()
  @test size(gmp(x)) == (1, 1, 3, 2)
  mp = MaxPool((2, 2))
  @test mp(x) == maxpool(x, PoolDims(x, 2))
  mp = MeanPool((2, 2))
  @test mp(x) == meanpool(x, PoolDims(x, 2))
end

@testset "CNN" begin
  r = zeros(Float32, 28, 28, 1, 5)
  m = Chain(
    Conv((2, 2), 1=>16, relu),
    MaxPool((2,2)),
    Conv((2, 2), 16=>8, relu),
    MaxPool((2,2)),
    x -> reshape(x, :, size(x, 4)),
    Dense(288, 10), softmax)

  @test size(m(r)) == (10, 5)

  # Test bias switch
  bias = Conv(ones(Float32, 2, 2, 1, 3), ones(Float32, 3))
  ip = zeros(Float32, 28,28,1,1)

  op = bias(ip)
  @test sum(op) == prod(size(op))

  @testset "No bias mapped through $lmap" for lmap in (identity, cpu, f32)
    bias = Conv((2,2), 1=>3, bias = false) |> lmap
    op = bias(ip)
    @test sum(op) ≈ 0.f0
    gs = gradient(() -> sum(bias(ip)), Flux.params(bias))
    @test bias.bias ∉ gs.params
  end

  # Train w/o bias and make sure no convergence happens
  # when only bias can be converged
  bias = Conv((2, 2), 1=>3, bias = false);
  ip = zeros(Float32, 28,28,1,1)
  op = zeros(Float32, 27,27,3,1) .+ 2.f0
  opt = Descent()

  for _ = 1:10^3
    gs = gradient(params(bias)) do
      Flux.Losses.mse(bias(ip), op)
    end
    Flux.Optimise.update!(opt, params(bias), gs)
  end

  @test Flux.Losses.mse(bias(ip), op) ≈ 4.f0
end

@testset "asymmetric padding" begin
  r = ones(Float32, 28, 28, 1, 1)
  m = Conv((3, 3), 1=>1, relu; pad=(0,1,1,2))
  m.weight[:] .= 1.0
  m.bias[:] .= 0.0
  y_hat = m(r)[:,:,1,1]
  @test size(y_hat) == (27, 29)
  @test y_hat[1, 1] ≈ 6.0
  @test y_hat[2, 2] ≈ 9.0
  @test y_hat[end, 1] ≈ 4.0
  @test y_hat[1, end] ≈ 3.0
  @test y_hat[1, end-1] ≈ 6.0
  @test y_hat[end, end] ≈ 2.0
end

@testset "Depthwise Conv" begin
  r = zeros(Float32, 28, 28, 3, 5)
  m1 = DepthwiseConv((2, 2), 3=>15)
  @test size(m1(r), 3) == 15

  m2 = DepthwiseConv((2, 3), 3=>9)
  @test size(m2(r), 3) == 9

  m3 = DepthwiseConv((2, 3), 3=>9; bias=false)
  @test size(m2(r), 3) == 9

  # Test that we cannot ask for non-integer multiplication factors
  @test_throws AssertionError DepthwiseConv((2,2), 3=>10)
end

@testset "ConvTranspose" begin
  x = zeros(Float32, 5, 5, 1, 1)
  y = Conv((3,3), 1 => 1)(x)
  x_hat1 = ConvTranspose((3, 3), 1 => 1)(y)
  x_hat2 = ConvTranspose((3, 3), 1 => 1, bias=false)(y)
  @test size(x_hat1) == size(x_hat2) == size(x)

  m = ConvTranspose((3,3), 1=>1)
  # Test that the gradient call does not throw: #900
  @test gradient(()->sum(m(x)), params(m)) isa Flux.Zygote.Grads

  x = zeros(Float32, 5, 5, 2, 4)
  m = ConvTranspose((3,3), 2=>3)
  @test gradient(()->sum(m(x)), params(m)) isa Flux.Zygote.Grads
end

@testset "CrossCor" begin
  x = rand(Float32, 28, 28, 1, 1)
  w = rand(2,2,1,1)
  y = CrossCor(w, [0.0])

  @test isapprox(sum(w .* x[1:2, 1:2, :, :]), y(x)[1, 1, 1, 1], rtol=1e-7)

  r = zeros(Float32, 28, 28, 1, 5)
  m = Chain(
    CrossCor((2, 2), 1=>16, relu),
    MaxPool((2,2)),
    CrossCor((2, 2), 16=>8, relu; bias=false),
    MaxPool((2,2)),
    x -> reshape(x, :, size(x, 4)),
    Dense(288, 10), softmax)

  @test size(m(r)) == (10, 5)
  @test y(x) != Conv(w, [0.0])(x)
  @test CrossCor(w[end:-1:1, end:-1:1, :, :], [0.0])(x) == Conv(w, [0.0])(x)
end

@testset "Conv with non quadratic window #700" begin
  data = zeros(Float32, 7,7,1,1)
  data[4,4,1,1] = 1

  l = Conv((3,3), 1=>1)
  expected = zeros(eltype(l.weight),5,5,1,1)
  expected[2:end-1,2:end-1,1,1] = l.weight
  @test expected ≈ l(data)

  l = Conv((3,1), 1=>1)
  expected = zeros(eltype(l.weight),5,7,1,1)
  expected[2:end-1,4,1,1] = l.weight
  @test expected ≈ l(data)

  l = Conv((1,3), 1=>1)
  expected = zeros(eltype(l.weight),7,5,1,1)
  expected[4,2:end-1,1,1] = l.weight
  @test expected ≈ l(data)

  @test begin
    # we test that the next expression does not throw
    randn(Float32, 10,10,1,1) |> Conv((6,1), 1=>1, Flux.σ)
    true
  end
end

@testset "$ltype SamePad kernelsize $k" for ltype in (Conv, ConvTranspose, DepthwiseConv, CrossCor), k in ( (1,), (2,), (3,), (4,5), (6,7,8))
  data = ones(Float32, (k .+ 3)..., 1,1)
  l = ltype(k, 1=>1, pad=SamePad())
  @test size(l(data)) == size(data)

  l = ltype(k, 1=>1, pad=SamePad(), dilation = k .÷ 2)
  @test size(l(data)) == size(data)

  stride = 3
  l = ltype(k, 1=>1, pad=SamePad(), stride = stride)
  if ltype == ConvTranspose
    @test size(l(data))[1:end-2] == stride .* size(data)[1:end-2]
  else
    @test size(l(data))[1:end-2] == cld.(size(data)[1:end-2], stride)
  end
end

@testset "$ltype SamePad windowsize $k" for ltype in (MeanPool, MaxPool), k in ( (1,), (2,), (3,), (4,5), (6,7,8))
  data = ones(Float32, (k .+ 3)..., 1,1)

  l = ltype(k, pad=SamePad())
  @test size(l(data))[1:end-2] == cld.(size(data)[1:end-2], k)
end

@testset "bugs fixed" begin
  # https://github.com/FluxML/Flux.jl/issues/1421
  @test Conv((5, 5), 10 => 20, identity; init = Base.randn).bias isa Vector{Float64}
end

@testset "constructors: $fun" for fun in [Conv, CrossCor, ConvTranspose, DepthwiseConv]
  @test fun(rand(2,3,4)).bias isa Vector{Float64}
  @test fun(rand(2,3,4,5), false).bias isa Flux.Zeros
  if fun == Conv
    @test fun(rand(2,3,4,5,6), rand(6)).bias isa Vector{Float64}
<<<<<<< HEAD
    # @test fun(rand(2,3,4,5,6), 1:6).bias isa Vector{Float64}
=======
    @test_skip fun(rand(2,3,4,5,6), 1:6).bias isa Vector{Float64}
>>>>>>> 28f34d1e
  elseif fun == DepthwiseConv
    @test fun(rand(2,3,4,5,6), rand(30)).bias isa Vector{Float64}
  end
  @test_throws DimensionMismatch fun(rand(2,3,4), rand(6))
end<|MERGE_RESOLUTION|>--- conflicted
+++ resolved
@@ -194,11 +194,7 @@
   @test fun(rand(2,3,4,5), false).bias isa Flux.Zeros
   if fun == Conv
     @test fun(rand(2,3,4,5,6), rand(6)).bias isa Vector{Float64}
-<<<<<<< HEAD
-    # @test fun(rand(2,3,4,5,6), 1:6).bias isa Vector{Float64}
-=======
     @test_skip fun(rand(2,3,4,5,6), 1:6).bias isa Vector{Float64}
->>>>>>> 28f34d1e
   elseif fun == DepthwiseConv
     @test fun(rand(2,3,4,5,6), rand(30)).bias isa Vector{Float64}
   end
