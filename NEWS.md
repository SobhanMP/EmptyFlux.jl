--- conflicted
+++ resolved
@@ -5,14 +5,10 @@
 * The Dense layer now supports inputs with [multiple batch dimensions](https://github.com/FluxML/Flux.jl/pull/1405)
 * Excise datasets in favour of other providers in the julia ecosystem.
 * Added option to set `bias` to [false](https://github.com/FluxML/Flux.jl/pull/1379) to eliminating `bias` from being trained.
-<<<<<<< HEAD
 * Add [CTC loss function](https://github.com/FluxML/Flux.jl/pull/1287) to Losses module
-* Removed kwarg only constructors for [`convolutional layers`](https://github.com/FluxML/Flux.jl/pull/1379)).
-=======
 * Removed kwarg only constructors for [`convolutional layers`](https://github.com/FluxML/Flux.jl/pull/1379).
 * Add [sparse initialization](https://github.com/FluxML/Flux.jl/pull/1454) as described in [Deep learning via Hessian-free optimization](https://dl.acm.org/doi/abs/10.5555/3104322.3104416).
 * Moved GPU CI to use buildkite instead of GitLab
->>>>>>> 40db1376
 * Other new features and bug fixes (see GitHub releases page)
 
 ## v0.11.2
