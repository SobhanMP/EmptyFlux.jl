using Documenter, Flux, NNlib, Functors, MLUtils, BSON

DocMeta.setdocmeta!(Flux, :DocTestSetup, :(using Flux); recursive = true)
<<<<<<< HEAD
makedocs(modules = [Flux, NNlib, Functors, MLUtils, BSON],
         doctest = VERSION == v"1.5",
=======
makedocs(modules = [Flux, NNlib, Functors, MLUtils],
         doctest = false,
>>>>>>> 57beb232
         sitename = "Flux",
         pages = ["Home" => "index.md",
                  "Building Models" =>
                    ["Overview" => "models/overview.md",
                     "Basics" => "models/basics.md",
                     "Recurrence" => "models/recurrence.md",
                     "Model Reference" => "models/layers.md",
                     "Loss Functions" => "models/losses.md",
                     "Regularisation" => "models/regularisation.md",
                     "Advanced Model Building" => "models/advanced.md",
                     "NNlib" => "models/nnlib.md",
                     "Functors" => "models/functors.md"],
                  "Handling Data" =>
                    ["One-Hot Encoding" => "data/onehot.md",
                     "MLUtils" => "data/mlutils.md"],
                  "Training Models" =>
                    ["Optimisers" => "training/optimisers.md",
                     "Training" => "training/training.md"],
                  "GPU Support" => "gpu.md",
                  "Saving & Loading" => "saving.md",
                  "The Julia Ecosystem" => "ecosystem.md",
                  "Utility Functions" => "utilities.md",
                  "Performance Tips" => "performance.md",
                  "Datasets" => "datasets.md",
                  "Community" => "community.md"],
         format = Documenter.HTML(
             analytics = "UA-36890222-9",
             assets = ["assets/flux.css"],
             prettyurls = get(ENV, "CI", nothing) == "true"),
         )

deploydocs(repo = "github.com/FluxML/Flux.jl.git",
           target = "build",
           push_preview = true)<|MERGE_RESOLUTION|>--- conflicted
+++ resolved
@@ -1,13 +1,8 @@
 using Documenter, Flux, NNlib, Functors, MLUtils, BSON
 
 DocMeta.setdocmeta!(Flux, :DocTestSetup, :(using Flux); recursive = true)
-<<<<<<< HEAD
 makedocs(modules = [Flux, NNlib, Functors, MLUtils, BSON],
-         doctest = VERSION == v"1.5",
-=======
-makedocs(modules = [Flux, NNlib, Functors, MLUtils],
          doctest = false,
->>>>>>> 57beb232
          sitename = "Flux",
          pages = ["Home" => "index.md",
                   "Building Models" =>
