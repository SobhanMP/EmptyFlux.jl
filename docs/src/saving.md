--- conflicted
+++ resolved
@@ -70,20 +70,11 @@
 This can be done as
 
 ```julia
-<<<<<<< HEAD
-julia> model = Chain(Dense(10 => 5,relu),Dense(5 => 2),softmax)
-Chain(
-  Dense(10 => 5, relu),                 # 55 parameters
-  Dense(5 => 2),                        # 12 parameters
-  NNlib.softmax,
-)                   # Total: 4 arrays, 67 parameters, 524 bytes.
-=======
 using Flux: loadmodel!
 using BSON: @load
 
 # some predefined model
 model = Chain(Dense(10 => 5, relu), Dense(5 => 2), softmax)
->>>>>>> 674527e0
 
 # load one model into another
 model = loadmodel!(model, @load("mymodel.bson"))
