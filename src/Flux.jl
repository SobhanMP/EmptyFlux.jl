--- conflicted
+++ resolved
@@ -5,21 +5,12 @@
 using Base: tail
 using MacroTools, Juno, Requires, Reexport, Statistics, Random
 using MacroTools: @forward
-<<<<<<< HEAD
-=======
-
-export Chain, Dense, Maxout, RNN, LSTM, GRU, Conv, CrossCor, ConvTranspose, MaxPool, MeanPool,
-       DepthwiseConv, Dropout, AlphaDropout, LayerNorm, BatchNorm, InstanceNorm, GroupNorm,
-       SkipConnection,
-       params, mapleaves, cpu, gpu, f32, f64
-
->>>>>>> b47238eb
 @reexport using NNlib
 using Zygote: Params, @adjoint, gradient
 
 export Chain, Dense, Maxout, RNN, LSTM, GRU, Conv, ConvTranspose, MaxPool, MeanPool,
        DepthwiseConv, Dropout, AlphaDropout, LayerNorm, BatchNorm, InstanceNorm, GroupNorm,
-       params, mapleaves, cpu, gpu, f32, f64, param, data
+       SkipConnection,params, mapleaves, cpu, gpu, f32, f64, param, data
 
 include("optimise/Optimise.jl")
 using .Optimise
