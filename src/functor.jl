import Adapt: adapt, adapt_storage
using  LinearAlgebra: Cholesky
using Zygote: IdSet
import Functors: Functors, @functor, functor, fmap, isleaf

trainable(m) = functor(m)[1]

"""
    testmode!(m, mode = true)

Set a layer or model's test mode (see below).
Using `:auto` mode will treat any gradient computation as training.

_Note_: if you manually set a model into test mode, you need to manually place
it back into train mode during training phase.

Possible values include:
- `false` for training
- `true` for testing
- `:auto` or `nothing` for Flux to detect the mode automatically
"""
testmode!(m, mode = true) = (foreach(x -> testmode!(x, mode), trainable(m)); m)

"""
    trainmode!(m, mode = true)

Set a layer of model's train mode (see below).
Symmetric to [`testmode!`](@ref) (i.e. `trainmode!(m, mode) == testmode!(m, !mode)`).

_Note_: if you manually set a model into train mode, you need to manually place
it into test mode during testing phase.

Possible values include:
- `true` for training
- `false` for testing
- `:auto` or `nothing` for Flux to detect the mode automatically
"""
trainmode!(m, mode = true) = mode isa Bool ? testmode!(m, !mode) : testmode!(m, mode)

params!(p::Params, x::AbstractArray{<:Number}, seen = IdSet()) = push!(p, x)

function params!(p::Params, x, seen = IdSet())
  x in seen && return
  push!(seen, x)
  for child in trainable(x)
    params!(p, child, seen)
  end
end

function params(m...)
  ps = Params()
  params!(ps, m)
  return ps
end

function loadparams!(m, xs)
  for (p, x) in zip(params(m), xs)
    size(p) == size(x) ||
      error("Expected param size $(size(p)), got $(size(x))")
    copyto!(p, x)
  end
end

struct FluxCUDAAdaptor end
Adapt.adapt_storage(to::FluxCUDAAdaptor, x) = CUDA.cu(x)
Adapt.adapt_storage(to::FluxCUDAAdaptor, x::Zygote.FillArrays.Fill) = CUDA.cu(collect(x))

struct FluxCPUAdaptor end
Adapt.adapt_storage(to::FluxCPUAdaptor, x) = Array(x)

# CPU/GPU movement conveniences

"""
    cpu(m)

Moves `m` onto the CPU, the opposite of [`gpu`](@ref).
Recurses into structs marked [`@functor`](@ref).

```julia-repl
julia> m = Dense(1,2)
Dense(1, 2)

julia> m_gpu = gpu(m)
Dense(1, 2)

julia> typeof(m_gpu.W)
CuArray{Float32, 2}

julia> m_cpu = cpu(m_gpu)
Dense(1, 2)

julia> typeof(m_cpu.W)
Matrix{Float32}
```
"""
cpu(x) = fmap(x -> adapt(FluxCPUAdaptor(), x), x)

_isbitsarray(::AbstractArray{<:Number}) = true
_isbitsarray(::AbstractArray{T}) where T = isbitstype(T)
_isbitsarray(x) = false

"""
    gpu(x)

Moves `m` to the current GPU device, if available. It is a no-op otherwise.
See the [CUDA.jl docs](https://juliagpu.github.io/CUDA.jl/stable/usage/multigpu/) 
to help identify the current device.

This works for functions, and any struct marked with [`@functor`](@ref).

```julia-repl
julia> m = Dense(1,2)
Dense(1, 2)

julia> typeof(m.W)
Matrix{Float32}

julia> m_gpu = gpu(m)
Dense(1, 2)

julia> typeof(m_gpu.W) # notice the type of the array changed to a CuArray
CuArray{Float32, 2}
```
"""
<<<<<<< HEAD
gpu(x) = use_cuda[] ? fmap(x -> Adapt.adapt(FluxCUDAAdaptor(), x), x; exclude = _isbitsarray) : x
=======
function gpu(x)
  if use_cuda[] === nothing
    use_cuda[] = CUDA.functional()
    if use_cuda[] && !CUDA.has_cudnn()
      @warn "CUDA.jl found cuda, but did not find libcudnn. Some functionality will not be available."
    end
  end

  use_cuda[] ? fmap(_gpu_array, x; exclude = _isbitsarray) : x
end

_gpu_array(x::AbstractArray) = CUDA.cu(x)

# While `cu` moves Arrays to the GPU, we also want to move some structured arrays
# https://github.com/FluxML/Zygote.jl/issues/1005
_gpu_array(x::Zygote.FillArrays.AbstractFill) = CUDA.fill(first(x), size(x))  # gradient of sum
function _gpu_array(x::Zygote.OneElement)  # gradient of getindex
  y = CUDA.zeros(eltype(x), size(x))
  CUDA.@allowscalar y[x.ind...] = x.val
  y
end

function Zygote.ChainRules.rrule(::typeof(_gpu_array), x::AbstractArray)
  y = _gpu_array(x)
  if x === y  # trivial case, e.g. gpu(x::Adjoint{T,CuArray})
    return y, dy -> (Zygote.ChainRules.NoTangent(), dy)
  else
    return y, dy -> (Zygote.ChainRules.NoTangent(), _cpu_array(dy))
  end
end
>>>>>>> c91867fd

# Precision

adapt_storage(T::Type{<:Real}, xs::AbstractArray{<:Real}) = convert.(T, xs) # piracy

paramtype(T::Type{<:Real}, m) = fmap(x -> adapt(T, x), m)

"""
    f32(m)

Convert the `eltype` of model's parameters to `Float32`.
"""
f32(m) = paramtype(Float32, m)

"""
    f64(m)

Convert the `eltype` of model's parameters to `Float64`.
"""
f64(m) = paramtype(Float64, m)

# Functors for certain Julia data structures
@functor Cholesky
trainable(c::Cholesky) = ()<|MERGE_RESOLUTION|>--- conflicted
+++ resolved
@@ -122,9 +122,6 @@
 CuArray{Float32, 2}
 ```
 """
-<<<<<<< HEAD
-gpu(x) = use_cuda[] ? fmap(x -> Adapt.adapt(FluxCUDAAdaptor(), x), x; exclude = _isbitsarray) : x
-=======
 function gpu(x)
   if use_cuda[] === nothing
     use_cuda[] = CUDA.functional()
@@ -133,29 +130,8 @@
     end
   end
 
-  use_cuda[] ? fmap(_gpu_array, x; exclude = _isbitsarray) : x
+  use_cuda[] ? fmap(x -> Adapt.adapt(FluxCUDAAdaptor(), x), x; exclude = _isbitsarray) : x
 end
-
-_gpu_array(x::AbstractArray) = CUDA.cu(x)
-
-# While `cu` moves Arrays to the GPU, we also want to move some structured arrays
-# https://github.com/FluxML/Zygote.jl/issues/1005
-_gpu_array(x::Zygote.FillArrays.AbstractFill) = CUDA.fill(first(x), size(x))  # gradient of sum
-function _gpu_array(x::Zygote.OneElement)  # gradient of getindex
-  y = CUDA.zeros(eltype(x), size(x))
-  CUDA.@allowscalar y[x.ind...] = x.val
-  y
-end
-
-function Zygote.ChainRules.rrule(::typeof(_gpu_array), x::AbstractArray)
-  y = _gpu_array(x)
-  if x === y  # trivial case, e.g. gpu(x::Adjoint{T,CuArray})
-    return y, dy -> (Zygote.ChainRules.NoTangent(), dy)
-  else
-    return y, dy -> (Zygote.ChainRules.NoTangent(), _cpu_array(dy))
-  end
-end
->>>>>>> c91867fd
 
 # Precision
 
