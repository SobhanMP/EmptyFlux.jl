"""
    Chain(layers...)
    Chain(name = layer, ...)

Collects multiple layers / functions to be called in sequence
on a given input. Supports indexing and slicing, `m[2]` or `m[1:end-1]`,
and if names are given, `m[:name] == m[1]` etc.

# Examples

```jldoctest
julia> m = Chain(x -> x^2, x -> x+1);

julia> m(5) == 26
true

julia> m = Chain(Dense(10, 5, tanh), Dense(5, 2));

julia> x = rand(10, 32);

julia> m(x) == m[2](m[1](x))
true

julia> m2 = Chain(enc = Chain(Flux.flatten, Dense(10, 5, tanh)), 
                  dec = Dense(5, 2));

julia> m2(x) == (m2[:dec] ∘ m2[:enc])(x)
true
```
"""
struct Chain{T}
  layers::T
  Chain(xs...) = new{typeof(xs)}(xs)
  function Chain(; kw...)
    :layers in Base.keys(kw) && throw(ArgumentError("a Chain cannot have a named layer called `layers`"))
    isempty(kw) && return new{Tuple{}}(())
    new{typeof(values(kw))}(values(kw))
  end
end

@forward Chain.layers Base.getindex, Base.length, Base.first, Base.last,
  Base.iterate, Base.lastindex, Base.keys

functor(::Type{<:Chain}, c) = c.layers, ls -> Chain(ls...)

applychain(::Tuple{}, x) = x
applychain(fs::Tuple, x) = applychain(tail(fs), first(fs)(x))

(c::Chain)(x) = applychain(Tuple(c.layers), x)

Base.getindex(c::Chain, i::AbstractArray) = Chain(c.layers[i]...)
Base.getindex(c::Chain{<:NamedTuple}, i::AbstractArray) = 
  Chain(; NamedTuple{Base.keys(c)[i]}(Tuple(c.layers)[i])...)

function Base.show(io::IO, c::Chain)
  print(io, "Chain(")
  _show_layers(io, c.layers)
  print(io, ")")
end
_show_layers(io, layers::Tuple) = join(io, layers, ", ")
_show_layers(io, layers::NamedTuple) = join(io, ["$k = $v" for (k, v) in pairs(layers)], ", ")

# This is a temporary and naive implementation
# it might be replaced in the future for better performance
# see issue https://github.com/FluxML/Flux.jl/issues/702
# Johnny Chen -- @johnnychen94
# only slightly changed to better handle interaction with Zygote @dsweber2
"""
    activations(c::Chain, input)

Calculate the forward results of each layers in Chain `c` with `input` as model input.
"""
activations(c::Chain, input) = extraChain(Tuple(c.layers), input)

function extraChain(fs::Tuple, x)
  res = first(fs)(x)
  return (res, extraChain(Base.tail(fs), res)...)
end
extraChain(::Tuple{}, x) = ()


"""
    Dense(in, out, σ=identity; bias=true, init=glorot_uniform)
    Dense(W::AbstractMatrix, [bias, σ])

Create a traditional `Dense` layer, whose forward pass is given by:

    y = σ.(W * x .+ bias)

The input `x` should be a vector of length `in`, or batch of vectors represented
as an `in × N` matrix, or any array with `size(x,1) == in`.
The out `y` will be a vector  of length `out`, or a batch with
`size(y) == (out, size(x)[2:end]...)`

Keyword `bias=false` will switch off trainable bias for the layer.
The initialisation of the weight matrix is `W = init(out, in)`, calling the function
given to keyword `init`, with default [`glorot_uniform`](@doc Flux.glorot_uniform).
The weight matrix and/or the bias vector (of length `out`) may also be provided explicitly.

# Examples
```jldoctest
julia> d = Dense(5, 2)
Dense(5, 2)         # 12 parameters

julia> d(rand(Float32, 5, 64)) |> size
(2, 64)

julia> d(rand(Float32, 5, 1, 1, 64)) |> size  # treated as three batch dimensions
(2, 1, 1, 64)

julia> d1 = Dense(ones(2, 5), false, tanh)  # using provided weight matrix
Dense(5, 2, tanh; bias=false)  # 10 parameters

julia> d1(ones(5))
2-element Vector{Float64}:
 0.9999092042625951
 0.9999092042625951

julia> Flux.params(d1)  # no trainable bias
Params([[1.0 1.0 … 1.0 1.0; 1.0 1.0 … 1.0 1.0]])
```
"""
struct Dense{F, M<:AbstractMatrix, B}
  weight::M
  bias::B
  σ::F
  function Dense(W::M, bias = true, σ::F = identity) where {M<:AbstractMatrix, F}
    b = create_bias(W, bias, size(W,1))
    new{F,M,typeof(b)}(W, b, σ)
  end
end

function Dense(in::Integer, out::Integer, σ = identity;
               initW = nothing, initb = nothing,
               init = glorot_uniform, bias=true)

  W = if initW !== nothing
    Base.depwarn("keyword initW is deprecated, please use init (which similarly accepts a funtion like randn)", :Dense)
    initW(out, in)
  else
    init(out, in)
  end

  b = if bias === true && initb !== nothing
    Base.depwarn("keyword initb is deprecated, please simply supply the bias vector, bias=initb(out)", :Dense)
    initb(out)
  else
    bias
  end

  return Dense(W, b, σ)
end

@functor Dense

function (a::Dense)(x::AbstractVecOrMat)
  W, b, σ = a.weight, a.bias, a.σ
  return σ.(W*x .+ b)
end

(a::Dense)(x::AbstractArray) = 
  reshape(a(reshape(x, size(x,1), :)), :, size(x)[2:end]...)

function Base.show(io::IO, l::Dense)
  print(io, "Dense(", size(l.weight, 2), ", ", size(l.weight, 1))
  l.σ == identity || print(io, ", ", l.σ)
  l.bias == Zeros() && print(io, "; bias=false")
  print(io, ")")
end

"""
    Diagonal(α, β)
    Diagonal(size::Integer...)

Create an element-wise linear layer, which performs

    y = α .* x .+ β

The learnable arrays are initialised `α = ones(Float32, size)` and
`β = zeros(Float32, size)`.

Used by [`LayerNorm`](@ref).
"""
struct Diagonal{T}
  α::T
  β::T
end

function Diagonal(sz::Integer...; initα = nothing, initβ = nothing)
  α = if initα !== nothing
    Base.depwarn("keyword initα is deprecated, please simply supply the desired vectors", :Diagonal)
    initα(sz...)
  else
    ones32(sz...)
  end
  β = if initβ !== nothing
    Base.depwarn("keyword initβ is deprecated, please simply supply the desired vectors", :Diagonal)
    initβ(sz...)
  else
    zeros32(sz...)
  end
  Diagonal(α, β)
end

@functor Diagonal

(a::Diagonal)(x) = a.α .* x .+ a.β

function Base.show(io::IO, l::Diagonal)
  print(io, "Diagonal(", join(size(l.α), ", "), ")")
end

"""
    Maxout(over)

The [Maxout](https://arxiv.org/abs/1302.4389) layer has a number of
internal layers which all receive the same input. It returns the elementwise
maximum of the internal layers' outputs.

Maxout over linear dense layers satisfies the univeral approximation theorem.
"""
struct Maxout{FS<:Tuple}
    over::FS
end

"""
    Maxout(f, n_alts)

Construct a Maxout layer over `n_alts` instances of the layer given by `f`.
The function takes no arguments and should return some callable layer.
Conventionally, this is a linear dense layer.

# Examples

This constructs a `Maxout` layer over 4 internal dense linear layers, each
identical in structure (784 inputs, 128 outputs):
```jldoctest
julia> insize = 784;

julia> outsize = 128;

julia> Maxout(()->Dense(insize, outsize), 4);
```
"""
function Maxout(f, n_alts)
  over = Tuple(f() for _ in 1:n_alts)
  return Maxout(over)
end

@functor Maxout

function (mo::Maxout)(input::AbstractArray)
    mapreduce(f -> f(input), (acc, out) -> max.(acc, out), mo.over)
end

"""
    SkipConnection(layer, connection)

Create a skip connection which consists of a layer or `Chain` of consecutive
layers and a shortcut connection linking the block's input to the output
through a user-supplied 2-argument callable. The first argument to the callable
will be propagated through the given `layer` while the second is the unchanged,
"skipped" input.

The simplest "ResNet"-type connection is just `SkipConnection(layer, +)`.
Here is a more complicated example:
```jldoctest
julia> m = Conv((3,3), 4 => 7, pad=(1,1));

julia> x = ones(Float32, 5, 5, 4, 10);

julia> size(m(x)) == (5, 5, 7, 10)
true

julia> sm = SkipConnection(m, (mx, x) -> cat(mx, x, dims=3));

julia> size(sm(x)) == (5, 5, 11, 10)
true
```
"""
struct SkipConnection{T,F}
  layers::T
  connection::F  #user can pass arbitrary connections here, such as (a,b) -> a + b
end

@functor SkipConnection

function (skip::SkipConnection)(input)
  skip.connection(skip.layers(input), input)
end

function Base.show(io::IO, b::SkipConnection)
  print(io, "SkipConnection(", b.layers, ", ", b.connection, ")")
end

"""
    Bilinear(in1, in2, out, σ=identity; bias=true, init=glorot_uniform)
    Bilinear(W::AbstractArray, [bias, σ])

Creates a Bilinear layer, which operates on two inputs at the same time.
Its output, given vectors `x` & `y`, is another vector `z` with,
for all `i ∈ 1:out`:

    z[i] = σ(x' * W[i,:,:] * y + bias[i])

If `x` and `y` are matrices, then each column of the output `z = B(x, y)` is of this form,
with `B` a Bilinear layer.

If `y` is not given, it is taken to be equal to `x`, i.e. `B(x) == B(x, x)`

The two inputs may also be provided as a tuple, `B((x, y)) == B(x, y)`,
which is accepted as the input to a `Chain`.

The initialisation works as for [`Dense`](@ref) layer, with `W = init(out, in1, in2)`.
By default the bias vector is `zeros(Float32, out)`, option `bias=false` will switch off
trainable bias. Either of these may be provided explicitly.

# Examples
```jldoctest
julia> x, y = randn(Float32, 5, 32), randn(Float32, 5, 32);

julia> B = Flux.Bilinear(5, 5, 7);

julia> B(x) |> size  # interactions based on one input
(7, 32)

julia> B(x,y) == B((x,y))  # two inputs, may be given as a tuple
true

julia> sc = SkipConnection(
                Chain(Dense(5, 20, tanh), Dense(20, 9, tanh)),
                Flux.Bilinear(9, 5, 3, bias=false),
            );  # used as the recombinator, with skip as the second input

julia> sc(x) |> size
(3, 32)

julia> Flux.Bilinear(rand(4,8,16), false, tanh)  # first dim of weight is the output
Bilinear(8, 16, 4, tanh, bias=false)
```
"""
struct Bilinear{F,A,B}
  weight::A
  bias::B
  σ::F
  function Bilinear(W::A, bias = true, σ::F = identity) where {A<:AbstractArray, F}
    ndims(A) == 3 || throw(ArgumentError("expected a 3-array of weights"))
    b = create_bias(W, bias, size(W,1))
    new{F,A,typeof(b)}(W, b, σ)
  end
end

@functor Bilinear

function Bilinear(in1::Integer, in2::Integer, out::Integer, σ = identity;
                  init = glorot_uniform, bias = true)
  Bilinear(init(out, in1, in2), bias, σ)
end

function (a::Bilinear)(x::AbstractMatrix, y::AbstractMatrix)
  W, b, σ = a.weight, a.bias, a.σ

  d_z, d_x, d_y = size(W)
  d_x == size(x,1) && d_y == size(y,1) || throw(DimensionMismatch("number of rows in data must match W"))
  size(x,2) == size(y,2) || throw(DimensionMismatch("Data inputs must agree on number of columns, got $(size(x,2)) and $(size(y,2))"))

  # @einsum Wy[o,i,s] := W[o,i,j] * y[j,s]
  Wy = reshape(reshape(W, (:, d_y)) * y, (d_z, d_x, :))

  # @einsum Z[o,s] := Wy[o,i,s] * x[i,s]
  Wyx = batched_mul(Wy, reshape(x, (d_x, 1, :)))
  Z = reshape(Wyx, (d_z, :))

  # @einsum out[o,s] := σ(Z[o,i] + b[o])
  σ.(Z .+ b)
end

(a::Bilinear)(x::AbstractVecOrMat) = a(x, x)
(a::Bilinear)(x::AbstractVector, y::AbstractVector) = vec(a(reshape(x, :,1), reshape(y, :,1)))
(a::Bilinear)(x::NTuple{2, AbstractArray}) = a(x[1], x[2])

function Base.show(io::IO, l::Bilinear)
  print(io, "Bilinear(", size(l.weight, 2), ", ", size(l.weight, 3), ", ", size(l.weight, 1))
  l.σ == identity || print(io, ", ", l.σ)
  l.bias == Flux.Zeros() && print(io, ", bias=false")
  print(io, ")")
end

"""
    Parallel(connection, layers...)
    Parallel(connection; name = layer, ...)

Create a 'Parallel' layer that passes an input array to each path in
`layers`, before reducing the output with `connection`.

Called with one input `x`, this is equivalent to `reduce(connection, [l(x) for l in layers])`.
If called with multiple inputs, they are `zip`ped with the layers, thus `Parallel(+, f, g)(x, y) = f(x) + g(y)`.

Like [`Chain`](@ref), its sub-layers may be given names using the keyword constructor.
These can be accessed by indexing: `m[1] == m[:name]` is the first layer.

# Examples

```jldoctest
julia> model = Chain(Dense(3, 5),
                     Parallel(vcat, Dense(5, 4), Chain(Dense(5, 7), Dense(7, 4))),
                     Dense(8, 17));

julia> model(rand(3)) |> size
(17,)

julia> model2 = Parallel(+; α = Dense(10, 2, tanh), β = Dense(5, 2))
Parallel(
  +,
  α = Dense(10, 2, tanh),               # 22 parameters
  β = Dense(5, 2),                      # 12 parameters
)                   # Total: 4 arrays, 34 parameters, 392 bytes.

julia> model2(rand(10), rand(5)) |> size
(2,)

julia> model2[:α](rand(10)) |> size
(2,)

julia> model2[:β] == model2[2]
true
```
"""
struct Parallel{F, T}
  connection::F
  layers::T
end

Parallel(connection, layers...) = Parallel(connection, layers)
function Parallel(connection; kw...)
  layers = NamedTuple(kw)
  if :layers in Base.keys(layers) || :connection in Base.keys(layers)
    throw(ArgumentError("a Parallel layer cannot have a named sub-layer called `connection` or `layers`"))
  elseif isempty(layers)
    Parallel(connection, ())
  end
  Parallel(connection, layers)
end

@functor Parallel

<<<<<<< HEAD
(m::Parallel)(x) = mapreduce(f -> f(x), m.connection, m.layers)
(m::Parallel)(xs...) = mapreduce((f, x) -> f(x), m.connection, m.layers, xs)
=======
(m::Parallel)(x::AbstractArray) = mapreduce(f -> f(x), m.connection, Tuple(m.layers))
(m::Parallel)(xs::Vararg{<:AbstractArray}) = mapreduce((f, x) -> f(x), m.connection, Tuple(m.layers), xs)
>>>>>>> dbb9f82e
(m::Parallel)(xs::Tuple) = m(xs...)

Base.getindex(m::Parallel, i) = m.layers[i]
Base.getindex(m::Parallel, i::AbstractVector) = Parallel(m.connection, m.layers[i]...)

Base.keys(m::Parallel) = Base.keys(getfield(m, :layers))

trainable(m::Parallel) = (m.connection, m.layers...)

function Base.show(io::IO, m::Parallel)
  print(io, "Parallel(", m.connection, ", ")
  _show_layers(io, m.layers)
  print(io, ")")
end

"""
    Embedding(in, out; init=randn)

A lookup table that stores embeddings of dimension `out` 
for a vocabulary of size `in`. 

This layers is often used to store word embeddings and retrieve them using indices. 
The input to the layer can be either a vector of indexes
or the corresponding [onehot encoding](@ref Flux.OneHotArray). 

# Examples

```julia-repl
julia> using Flux: Embedding

julia> vocab_size, embed_size = 1000, 4;

julia> model = Embedding(vocab_size, embed_size)
Embedding(1000, 4)

julia> vocab_idxs = [1, 722, 53, 220, 3]

julia> x = OneHotMatrix(vocab_idxs, vocab_size);

julia> model(x)
4×5 Matrix{Float32}:
  0.91139    0.670462    0.463217   0.670462    0.110932
  0.247225  -0.0823874   0.698694  -0.0823874   0.945958
 -0.393626  -0.590136   -0.545422  -0.590136    0.77743
 -0.497621   0.87595    -0.870251   0.87595    -0.772696
```

julia> model(vocab_idxs) == model(x)
true
"""
struct Embedding{W}
  weight::W
end

@functor Embedding

Embedding(in::Integer, out::Integer; init = randn32) = Embedding(init(out, in))
  

(m::Embedding)(x::Integer) = m.weight[:, x]
(m::Embedding)(x::AbstractVector) = NNlib.gather(m.weight, x)
(m::Embedding)(x::AbstractArray) = reshape(m(vec(x)), :, size(x)...)

function (m::Embedding)(x::Union{OneHotVector{T,L}, OneHotMatrix{T,L}}) where {T,L}
    size(m.weight, 2) == L || throw(DimensionMismatch("Matrix column must correspond with OneHot size: $(size(m.weight, 2)) != $L"))
  return m(onecold(x))
end
 
function Base.show(io::IO, m::Embedding)
  print(io, "Embedding($(size(m.weight, 2)), $(size(m.weight, 1)))")
end<|MERGE_RESOLUTION|>--- conflicted
+++ resolved
@@ -444,13 +444,8 @@
 
 @functor Parallel
 
-<<<<<<< HEAD
-(m::Parallel)(x) = mapreduce(f -> f(x), m.connection, m.layers)
-(m::Parallel)(xs...) = mapreduce((f, x) -> f(x), m.connection, m.layers, xs)
-=======
-(m::Parallel)(x::AbstractArray) = mapreduce(f -> f(x), m.connection, Tuple(m.layers))
-(m::Parallel)(xs::Vararg{<:AbstractArray}) = mapreduce((f, x) -> f(x), m.connection, Tuple(m.layers), xs)
->>>>>>> dbb9f82e
+(m::Parallel)(x) = mapreduce(f -> f(x), m.connection, Tuple(m.layers))
+(m::Parallel)(xs...) = mapreduce((f, x) -> f(x), m.connection, Tuple(m.layers), xs)
 (m::Parallel)(xs::Tuple) = m(xs...)
 
 Base.getindex(m::Parallel, i) = m.layers[i]
