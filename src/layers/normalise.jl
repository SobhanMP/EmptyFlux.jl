--- conflicted
+++ resolved
@@ -232,15 +232,9 @@
 # end
 
 """
-<<<<<<< HEAD
     BatchNorm(channels::Integer, λ = identity;
               initβ = zeros, initγ = ones,
               ϵ = 1f-5, momentum = 0.1f0)
-=======
-    BatchNorm(channels::Integer, λ=identity;
-              initβ=zeros32, initγ=ones32,
-              ϵ=1f-5, momentum= 0.1f0)
->>>>>>> dfd20c06
 
 [Batch Normalization](https://arxiv.org/abs/1502.03167) layer.
 `channels` should be the size of the channel dimension in your data (see below).
@@ -286,7 +280,6 @@
   chs::Int # number of channels
 end
 
-<<<<<<< HEAD
 function BatchNorm(chs::Int, λ = identity;
                    initβ = i -> zeros(Float32, i), 
                    initγ = i -> ones(Float32, i), 
@@ -297,17 +290,6 @@
   γ = initγ(chs)
   μ = zeros(Float32, chs)
   σ² = ones(Float32, chs)
-=======
-function BatchNorm(chs::Int, λ=identity;
-          initβ=zeros32, initγ=ones32, 
-          affine=true, track_stats=true,
-          ϵ=1f-5, momentum=0.1f0)
-
-  β = affine ? initβ(chs) : nothing
-  γ = affine ? initγ(chs) : nothing
-  μ = track_stats ? zeros32(chs) : nothing
-  σ² = track_stats ? ones32(chs) : nothing
->>>>>>> dfd20c06
 
   BatchNorm(λ, β, γ,
             μ, σ², ϵ, momentum, 
@@ -332,29 +314,17 @@
 
 function Base.show(io::IO, l::BatchNorm)
   print(io, "BatchNorm($(l.chs)")
-<<<<<<< HEAD
   print(io, ", $(l.λ)")
   print(io, ", affine = $(l.affine)")
-=======
-  (l.λ == identity) || print(io, ", $(l.λ)")
-  hasaffine(l) || print(io,  ", affine=false")
->>>>>>> dfd20c06
   print(io, ")")
 end
 
 
 """
-<<<<<<< HEAD
     InstanceNorm(channels::Integer, λ = identity;
                  initβ = zeros, initγ = ones,
                  affine = false, track_stats = false,
                  ϵ = 1f-5, momentum = 0.1f0)
-=======
-    InstanceNorm(channels::Integer, λ=identity;
-                 initβ=zeros32, initγ=ones32,
-                 affine=false, track_stats=false,
-                 ϵ=1f-5, momentum=0.1f0)
->>>>>>> dfd20c06
 
 [Instance Normalization](https://arxiv.org/abs/1607.08022) layer.
 `channels` should be the size of the channel dimension in your data (see below).
@@ -388,7 +358,6 @@
   chs::Int # number of channels
 end
 
-<<<<<<< HEAD
 function InstanceNorm(chs::Int, λ = identity;
                     initβ = i -> zeros(Float32, i), 
                     initγ = i -> ones(Float32, i), 
@@ -403,22 +372,6 @@
                μ, σ², ϵ, momentum, 
                affine, track_stats,
                nothing, chs)
-=======
-function InstanceNorm(chs::Int, λ=identity;
-                    initβ=zeros32, initγ=ones32,
-                    affine=false, track_stats=false,
-                    ϵ=1f-5, momentum=0.1f0)
-
-  β = affine ? initβ(chs) : nothing
-  γ = affine ? initγ(chs) : nothing
-  μ = track_stats ? zeros32(chs) : nothing
-  σ² = track_stats ? ones32(chs) : nothing
-
-  return InstanceNorm(λ, β, γ,
-            μ, σ², ϵ, momentum, 
-            affine, track_stats,
-            nothing, chs)
->>>>>>> dfd20c06
 end
 
 @functor InstanceNorm
@@ -487,7 +440,6 @@
 @functor GroupNorm
 trainable(gn::GroupNorm) = gn.affine ? (gn.β, gn.γ) : ()
 
-<<<<<<< HEAD
 function GroupNorm(chs::Int, G::Int, λ = identity;
                    initβ = i -> zeros(Float32, i), 
                    initγ = i -> ones(Float32, i), 
@@ -500,19 +452,6 @@
   γ = initγ(chs)
   μ = zeros(Float32, G)
   σ² = ones(Float32, G)
-=======
-function GroupNorm(chs::Int, G::Int, λ=identity;
-              initβ=zeros32, initγ=ones32, 
-              affine=true, track_stats=false,
-              ϵ=1f-5, momentum=0.1f0)
-
-  chs % G == 0 || error("The number of groups ($(G)) must divide the number of channels ($chs)")
-
-  β = affine ? initβ(chs) : nothing
-  γ = affine ? initγ(chs) : nothing
-  μ = track_stats ? zeros32(G) : nothing
-  σ² = track_stats ? ones32(G) : nothing
->>>>>>> dfd20c06
 
   GroupNorm(G, λ, 
             β, γ,
@@ -542,12 +481,7 @@
 function Base.show(io::IO, l::GroupNorm)
   # print(io, "GroupNorm($(join(size(l.β), ", "))", ", ", l.G)
   print(io, "GroupNorm($(l.chs), $(l.G)")
-<<<<<<< HEAD
   print(io, ", $(l.λ)")
   print(io, ", affine = $(l.affine)")
-=======
-  l.λ == identity || print(io, ", ", l.λ)
-  hasaffine(l) || print(io,  ", affine=false")
->>>>>>> dfd20c06
   print(io, ")")
 end