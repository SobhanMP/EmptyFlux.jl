--- conflicted
+++ resolved
@@ -34,13 +34,8 @@
 Functors = "0.1"
 Juno = "0.8"
 MacroTools = "0.5"
-<<<<<<< HEAD
-NNlib = "0.7.8"
-Reexport = "0.2"
-=======
-NNlib = "0.7"
+NNlib = "0.7.9"
 Reexport = "0.2, 1.0"
->>>>>>> ef1aa492
 StatsBase = "0.33"
 ZipFile = "0.9"
 Zygote = "0.5"
